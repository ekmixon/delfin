# Copyright 2020 The SODA Authors.
# Copyright 2010 United States Government as represented by the
# Administrator of the National Aeronautics and Space Administration.
# All Rights Reserved.
#
#    Licensed under the Apache License, Version 2.0 (the "License"); you may
#    not use this file except in compliance with the License. You may obtain
#    a copy of the License at
#
#         http://www.apache.org/licenses/LICENSE-2.0
#
#    Unless required by applicable law or agreed to in writing, software
#    distributed under the License is distributed on an "AS IS" BASIS, WITHOUT
#    WARRANTIES OR CONDITIONS OF ANY KIND, either express or implied. See the
#    License for the specific language governing permissions and limitations
#    under the License.

"""Delfin base exception handling.

Includes decorator for re-raising Delfin-type exceptions.

SHOULD include dedicated exception logging.

"""

import six
import webob.exc

from oslo_log import log

from delfin.i18n import _

LOG = log.getLogger(__name__)


class ConvertedException(webob.exc.WSGIHTTPException):
    def __init__(self, exception):
        self.code = exception.code
        self.title = ''
        self.explanation = exception.msg
        self.error_code = exception.error_code
        self.error_args = exception.error_args
        super(ConvertedException, self).__init__()


class DelfinException(Exception):
    """Base Delfin Exception

    To correctly use this class, inherit from it and define
    a 'msg_fmt' property. That msg_fmt will get printf'd
    with the tuple arguments provided to the constructor.

    """
    msg_fmt = _("An unknown exception occurred.")
    code = 500

    def __init__(self, *args, **kwargs):
        self.error_args = args
        message = kwargs.get('message')
        try:
            if not message:
                message = self.msg_fmt.format(*args)
            else:
                message = six.text_type(message)
        except Exception:
            LOG.error("Failed to format message: {0}".format(args))
            message = self.msg_fmt
        self.msg = message
        super(DelfinException, self).__init__(message)

    @property
    def error_code(self):
        return self.__class__.__name__


class NotAuthorized(DelfinException):
    msg_fmt = _("Not authorized.")
    code = 403


class Invalid(DelfinException):
    msg_fmt = _("Unacceptable parameters.")
    code = 400


class BadRequest(Invalid):
    msg_fmt = _('The server could not comply with the request since\r\n'
                'it is either malformed or otherwise incorrect.\r\n')
    code = 400


class MalformedRequestBody(Invalid):
    msg_fmt = _("Malformed request body: {0}.")


class MalformedRequestUrl(Invalid):
    msg_fmt = _("Malformed request url.")


class InvalidCredential(Invalid):
    msg_fmt = _("The credentials are invalid.")


class InvalidResults(Invalid):
    msg_fmt = _("The results are invalid. {0}")


class InvalidInput(Invalid):
    msg_fmt = _("Invalid input received. {0}")


class InvalidName(Invalid):
    msg_fmt = _("An invalid 'name' value was provided. {0}")


class InvalidContentType(Invalid):
    msg_fmt = _("Invalid content type: {0}.")


class StorageSerialNumberMismatch(Invalid):
    msg_fmt = _("Storage serial number mismatch. {0}")


class StorageAlreadyExists(Invalid):
    msg_fmt = _("Storage already exists.")


class InvalidSNMPConfig(Invalid):
    msg_fmt = _("Invalid SNMP configuration: {0}")


class NotFound(DelfinException):
    msg_fmt = _("Resource could not be found.")
    code = 404


class NoSuchAction(NotFound):
    msg_fmt = _("There is no such action: {0}")


class AccessInfoNotFound(NotFound):
    msg_fmt = _("Access information for storage {0} could not be found.")


class AlertSourceNotFound(NotFound):
    msg_fmt = _("Alert source for storage {0} could not be found.")


class AlertSourceNotFoundWithHost(NotFound):
    msg_fmt = _("Alert source could not be found with host {0}.")


class SNMPConnectionFailed(BadRequest):
    msg_fmt = _("Connection to SNMP server failed: {0}")


class StorageNotFound(NotFound):
    msg_fmt = _("Storage {0} could not be found.")


class StorageBackendNotFound(NotFound):
    msg_fmt = _("Storage backend could not be found.")


class StoragePoolNotFound(NotFound):
    msg_fmt = _("Storage pool {0} could not be found.")


class VolumeNotFound(NotFound):
    msg_fmt = _("Volume {0} could not be found.")


class StorageDriverNotFound(NotFound):
    msg_fmt = _("Storage driver '{0}'could not be found.")


class ConfigNotFound(NotFound):
    msg_fmt = _("Could not find config at {0}.")


class PasteAppNotFound(NotFound):
    msg_fmt = _("Could not load paste app '{0}' from {1}.")


class StorageBackendException(DelfinException):
    msg_fmt = _("Exception from Storage Backend: {0}.")


class SSHException(DelfinException):
    msg_fmt = _("Exception in SSH protocol negotiation or logic. {0}")


class SSHInjectionThreat(DelfinException):
    msg_fmt = _("SSH command injection detected: {0}.")


# Tooz locking
class LockCreationFailed(DelfinException):
    msg_fmt = _('Unable to create lock. Coordination backend not started.')


class LockAcquisitionFailed(DelfinException):
    msg_fmt = _('Lock acquisition failed.')


class DuplicateExtension(DelfinException):
    msg_fmt = _('Found duplicate extension: {0}.')


class ImproperIPVersion(DelfinException):
    msg_fmt = _("Provided improper IP version {0}.")


class ConnectTimeout(DelfinException):
    msg_fmt = _("Connect timeout.")
    code = 500


class InvalidUsernameOrPassword(DelfinException):
    msg_fmt = _("Invalid username or password.")
    code = 400


class BadResponse(Invalid):
    msg_fmt = _('Bad response from server')
    code = 500


class InvalidPrivateKey(DelfinException):
    msg_fmt = _("not a valid RSA private key.")
    code = 400


class SSHConnectTimeout(DelfinException):
    msg_fmt = _("SSH connect timeout.")
    code = 500


class SSHInvalidUsernameOrPassword(DelfinException):
    msg_fmt = _("SSH invalid username or password.")
    code = 400


class SSHNotFoundKnownHosts(NotFound):
    msg_fmt = _("{0} not found in known_hosts.")
    code = 400


class StorageClearAlertFailed(DelfinException):
    msg_fmt = _("Failed to clear alert. Reason: {0}.")


class StorageListAlertFailed(DelfinException):
    msg_fmt = _("Failed to list alerts. Reason: {0}.")


class HTTPConnectionTimeout(DelfinException):
    msg_fmt = _("HTTP connection timeout: {0}.")


class InvalidCAPath(DelfinException):
    msg_fmt = _("Invalid CA path: {0}.")


<<<<<<< HEAD
class StoragePerformanceCollectionFailed(DelfinException):
    msg_fmt = _("Failed to collect performance metrics. Reason: {0}.")
=======
class SSLCertificateFailed(Invalid):
    msg_fmt = _("SSL Certificate Failed.")
    code = 400


class CipherNotMatch(Invalid):
    msg_fmt = _("Cipher Not Match.")


class WrongTlsVersion(Invalid):
    msg_fmt = _("Wrong TLS Version.")


class StorageIsSyncing(Invalid):
    msg_fmt = _("Storage {0} is syncing now, please try again later.")


class InvalidIpOrPort(DelfinException):
    msg_fmt = _("Ip or Port Error.")
    code = 400
>>>>>>> bccb0b91
<|MERGE_RESOLUTION|>--- conflicted
+++ resolved
@@ -262,10 +262,10 @@
     msg_fmt = _("Invalid CA path: {0}.")
 
 
-<<<<<<< HEAD
 class StoragePerformanceCollectionFailed(DelfinException):
     msg_fmt = _("Failed to collect performance metrics. Reason: {0}.")
-=======
+
+
 class SSLCertificateFailed(Invalid):
     msg_fmt = _("SSL Certificate Failed.")
     code = 400
@@ -285,5 +285,4 @@
 
 class InvalidIpOrPort(DelfinException):
     msg_fmt = _("Ip or Port Error.")
-    code = 400
->>>>>>> bccb0b91
+    code = 400